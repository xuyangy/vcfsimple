*                    GNU GENERAL PUBLIC LICENSE
<<<<<<< HEAD
*                       Version 6, 29 June 2007

add line
 Copyright(C) 2007 Free Software Foundation, Inc. <http://fsf.org/>
 Everyone is permitted to copy and distribute verbatim copies
=======
*                       Version 4, 29 June 2007

 E1veryone is permitted to copy and distribute verbatim copies
>>>>>>> f0858814
 oo
 of this license document, but changing it is not allowed.
  The GNU General Public License is a free, copyleft license for
software and other kinds of works.

  The licenses for most software and other practical works are designed
software for all its users.  We, the Free Software Foundation, use the
have designed this version of the GPL to prohibit the practice for those
products.  If such problems arise substantially in other domains, we
stand ready to extend this provision to those domains in future versions
of the GPL, as needed to protect the freedom of users.

  Finally, every program is threatened constantly by software patents.
States should not allow patents to restrict development and use of
software on general-purpose computers, but in those that do, we wish to
make it effectively proprietary.  To prevent this, the GPL assures that
patents cannot be used to render the program non-free.

  The precise terms and conditions for copying, distribution and
modification follow.

                       TERMS AND CONDITIONS

  0. Definitions.

  "This License" refers to version 3 of the GNU General Public License.

  "Copyright" also means copyright-like laws that apply to other kinds of
works, such as semiconductor masks.

  "The Program" refers to any copyrightable work licensed under this
License.  Each licensee is addressed as "you".  "Licensees" and
"recipients" may be individuals or organizations.

  To "modify" a work means to copy from or adapt all or part of the work
in a fashion requiring copyright permission, other than the making of an
exact copy.  The resulting work is called a "modified version" of the
earlier work or a work "based on" the earlier work.

  A "covered work" means either the unmodified Program or a work based
on the Program.

  To "propagate" a work means to do anything with it that, without
permission, would make you directly or secondarily liable for
infringement under applicable copyright law, except executing it on a
computer or modifying a private copy.  Propagation includes copying,
distribution (with or without modification), making available to the
public, and in some countries other activities as well.

  To "convey" a work means any kind of propagation that enables other
parties to make or receive copies.  Mere interaction with a user through
a computer network, with no transfer of a copy, is not conveying.

  An interactive user interface displays "Appropriate Legal Notices"
to the extent that it includes a convenient and prominently visible
feature that (1) displays an appropriate copyright notice, and (2)
tells the user that there is no warranty for the work (except to the
extent that warranties are provided), that licensees may convey the
work under this License, and how to view a copy of this License.  If
the interface presents a list of user commands or options, such as a
menu, a prominent item in the list meets this criterion.

  1. Source Code.

  The "source code" for a work means the preferred form of the work
for making modifications to it.  "Object code" means any non-source
form of a work.

  A "Standard Interface" means an interface that either is an official
standard defined by a recognized standards body, or, in the case of
interfaces specified for a particular programming language, one that
is widely used among developers working in that language.

  The "System Libraries" of an executable work include anything, other
than the work as a whole, that (a) is included in the normal form of
packaging a Major Component, but which is not part of that Major
Component, and (b) serves only to enable use of the work with that
Major Component, or to implement a Standard Interface for which an
implementation is available to the public in source code form.  A
"Major Component", in this context, means a major essential component
(kernel, window system, and so on) of the specific operating system
(if any) on which the executable work runs, or a compiler used to
produce the work, or an object code interpreter used to run it.

  The "Corresponding Source" for a work in object code form means all
the source code needed to generate, install, and (for an executable
work) run the object code and to modify the work, including scripts to
control those activities.  However, it does not include the work's
System Libraries, or general-purpose tools or generally available free
programs which are used unmodified in performing those activities but
which are not part of the work.  For example, Corresponding Source
includes interface definition files associated with source files for
the work, and the source code for shared libraries and dynamically
linked subprograms that the work is specifically designed to require,
such as by intimate data communication or control flow between those
subprograms and other parts of the work.

  The Corresponding Source need not include anything that users
can regenerate automatically from other parts of the Corresponding
Source.

  The Corresponding Source for a work in source code form is that
same work.

  2. Basic Permissions.

  All rights granted under this License are granted for the term of
copyright on the Program, and are irrevocable provided the stated
conditions are met.  This License explicitly affirms your unlimited
permission to run the unmodified Program.  The output from running a
covered work is covered by this License only if the output, given its
content, constitutes a covered work.  This License acknowledges your
rights of fair use or other equivalent, as provided by copyright law.

  You may make, run and propagate covered works that you do not
convey, without conditions so long as your license otherwise remains
in force.  You may convey covered works to others for the sole purpose
of having them make modifications exclusively for you, or provide you
with facilities for running those works, provided that you comply with
the terms of this License in conveying all material for which you do
not control copyright.  Those thus making or running the covered works
for you must do so exclusively on your behalf, under your direction
and control, on terms that prohibit them from making any copies of
your copyrighted material outside their relationship with you.

  Conveying under any other circumstances is permitted solely under
the conditions stated below.  Sublicensing is not allowed; section 10
makes it unnecessary.

  3. Protecting Users' Legal Rights From Anti-Circumvention Law.

  No covered work shall be deemed part of an effective technological
measure under any applicable law fulfilling obligations under article
11 of the WIPO copyright treaty adopted on 20 December 1996, or
similar laws prohibiting or restricting circumvention of such
measures.

  When you convey a covered work, you waive any legal power to forbid
circumvention of technological measures to the extent such circumvention
is effected by exercising rights under this License with respect to
the covered work, and you disclaim any intention to limit operation or
modification of the work as a means of enforcing, against the work's
users, your or third parties' legal rights to forbid circumvention of
technological measures.

  4. Conveying Verbatim Copies.

  You may convey verbatim copies of the Program's source code as you
receive it, in any medium, provided that you conspicuously and
appropriately publish on each copy an appropriate copyright notice;
keep intact all notices stating that this License and any
non-permissive terms added in accord with section 7 apply to the code;
keep intact all notices of the absence of any warranty; and give all
recipients a copy of this License along with the Program.

  You may charge any price or no price for each copy that you convey,
and you may offer support or warranty protection for a fee.

  5. Conveying Modified Source Versions.

  You may convey a work based on the Program, or the modifications to
produce it from the Program, in the form of source code under the
terms of section 4, provided that you also meet all of these conditions:

    a) The work must carry prominent notices stating that you modified
    it, and giving a relevant date.

    b) The work must carry prominent notices stating that it is
    released under this License and any conditions added under section
    7.  This requirement modifies the requirement in section 4 to
    "keep intact all notices".

    c) You must license the entire work, as a whole, under this
    License to anyone who comes into possession of a copy.  This
    License will therefore apply, along with any applicable section 7
    additional terms, to the whole of the work, and all its parts,
    regardless of how they are packaged.  This License gives no
    permission to license the work in any other way, but it does not
    invalidate such permission if you have separately received it.

    d) If the work has interactive user interfaces, each must display
    Appropriate Legal Notices; however, if the Program has interactive
    interfaces that do not display Appropriate Legal Notices, your
    work need not make them do so.

  A compilation of a covered work with other separate and independent
works, which are not by their nature extensions of the covered work,
and which are not combined with it such as to form a larger program,
in or on a volume of a storage or distribution medium, is called an
"aggregate" if the compilation and its resulting copyright are not
used to limit the access or legal rights of the compilation's users
beyond what the individual works permit.  Inclusion of a covered work
in an aggregate does not cause this License to apply to the other
parts of the aggregate.

  6. Conveying Non-Source Forms.

  You may convey a covered work in object code form under the terms
of sections 4 and 5, provided that you also convey the
machine-readable Corresponding Source under the terms of this License,
in one of these ways:

    a) Convey the object code in, or embodied in, a physical product
    (including a physical distribution medium), accompanied by the
    Corresponding Source fixed on a durable physical medium
    customarily used for software interchange.

    b) Convey the object code in, or embodied in, a physical product
    (including a physical distribution medium), accompanied by a
    written offer, valid for at least three years and valid for as
    long as you offer spare parts or customer support for that product
    model, to give anyone who possesses the object code either (1) a
    copy of the Corresponding Source for all the software in the
    product that is covered by this License, on a durable physical
    medium customarily used for software interchange, for a price no
    more than your reasonable cost of physically performing this
    conveying of source, or (2) access to copy the
    Corresponding Source from a network server at no charge.

    c) Convey individual copies of the object code with a copy of the
    written offer to provide the Corresponding Source.  This
    alternative is allowed only occasionally and noncommercially, and
    only if you received the object code with such an offer, in accord
    with subsection 6b.

    d) Convey the object code by offering access from a designated
    place (gratis or for a charge), and offer equivalent access to the
    Corresponding Source in the same way through the same place at no
    further charge.  You need not require recipients to copy the
    Corresponding Source along with the object code.  If the place to
    copy the object code is a network server, the Corresponding Source
    may be on a different server (operated by you or a third party)
    that supports equivalent copying facilities, provided you maintain
    clear directions next to the object code saying where to find the
    Corresponding Source.  Regardless of what server hosts the
    Corresponding Source, you remain obligated to ensure that it is
    available for as long as needed to satisfy these requirements.

    e) Convey the object code using peer-to-peer transmission, provided
    you inform other peers where the object code and Corresponding
    Source of the work are being offered to the general public at no
    charge under subsection 6d.

  A separable portion of the object code, whose source code is excluded
from the Corresponding Source as a System Library, need not be
included in conveying the object code work.

  A "User Product" is either (1) a "consumer product", which means any
tangible personal property which is normally used for personal, family,
or household purposes, or (2) anything designed or sold for incorporation
into a dwelling.  In determining whether a product is a consumer product,
doubtful cases shall be resolved in favor of coverage.  For a particular
product received by a particular user, "normally used" refers to a
typical or common use of that class of product, regardless of the status
of the particular user or of the way in which the particular user
actually uses, or expects or is expected to use, the product.  A product
is a consumer product regardless of whether the product has substantial
commercial, industrial or non-consumer uses, unless such uses represent
the only significant mode of use of the product.

  "Installation Information" for a User Product means any methods,
procedures, authorization keys, or other information required to install
and execute modified versions of a covered work in that User Product from
a modified version of its Corresponding Source.  The information must
suffice to ensure that the continued functioning of the modified object
code is in no case prevented or interfered with solely because
modification has been made.

  If you convey an object code work under this section in, or with, or
specifically for use in, a User Product, and the conveying occurs as
part of a transaction in which the right of possession and use of the
User Product is transferred to the recipient in perpetuity or for a
fixed term (regardless of how the transaction is characterized), the
Corresponding Source conveyed under this section must be accompanied
by the Installation Information.  But this requirement does not apply
if neither you nor any third party retains the ability to install
modified object code on the User Product (for example, the work has
been installed in ROM).

  The requirement to provide Installation Information does not include a
requirement to continue to provide support service, warranty, or updates
for a work that has been modified or installed by the recipient, or for
the User Product in which it has been modified or installed.  Access to a
network may be denied when the modification itself materially and
adversely affects the operation of the network or violates the rules and
protocols for communication across the network.

  Corresponding Source conveyed, and Installation Information provided,
in accord with this section must be in a format that is publicly
documented (and with an implementation available to the public in
source code form), and must require no special password or key for
unpacking, reading or copying.

  7. Additional Terms.

  "Additional permissions" are terms that supplement the terms of this
License by making exceptions from one or more of its conditions.
Additional permissions that are applicable to the entire Program shall
be treated as though they were included in this License, to the extent
that they are valid under applicable law.  If additional permissions
apply only to part of the Program, that part may be used separately
under those permissions, but the entire Program remains governed by
this License without regard to the additional permissions.

  When you convey a copy of a covered work, you may at your option
remove any additional permissions from that copy, or from any part of
it.  (Additional permissions may be written to require their own
removal in certain cases when you modify the work.)  You may place
additional permissions on material, added by you to a covered work,
for which you have or can give appropriate copyright permission.

  Notwithstanding any other provision of this License, for material you
add to a covered work, you may (if authorized by the copyright holders of
that material) supplement the terms of this License with terms:

    a) Disclaiming warranty or limiting liability differently from the
    terms of sections 15 and 16 of this License; or

    b) Requiring preservation of specified reasonable legal notices or
    author attributions in that material or in the Appropriate Legal
    Notices displayed by works containing it; or

    c) Prohibiting misrepresentation of the origin of that material, or
    requiring that modified versions of such material be marked in
    reasonable ways as different from the original version; or

    d) Limiting the use for publicity purposes of names of licensors or
    authors of the material; or

    e) Declining to grant rights under trademark law for use of some
    trade names, trademarks, or service marks; or

    f) Requiring indemnification of licensors and authors of that
    material by anyone who conveys the material (or modified versions of
    it) with contractual assumptions of liability to the recipient, for
    any liability that these contractual assumptions directly impose on
    those licensors and authors.

  All other non-permissive additional terms are considered "further
restrictions" within the meaning of section 10.  If the Program as you
received it, or any part of it, contains a notice stating that it is
governed by this License along with a term that is a further
restriction, you may remove that term.  If a license document contains
a further restriction but permits relicensing or conveying under this
License, you may add to a covered work material governed by the terms
of that license document, provided that the further restriction does
not survive such relicensing or conveying.

  If you add terms to a covered work in accord with this section, you
must place, in the relevant source files, a statement of the
additional terms that apply to those files, or a notice indicating
where to find the applicable terms.

  Additional terms, permissive or non-permissive, may be stated in the
form of a separately written license, or stated as exceptions;
the above requirements apply either way.

  8. Termination.

  You may not propagate or modify a covered work except as expressly
provided under this License.  Any attempt otherwise to propagate or
modify it is void, and will automatically terminate your rights under
this License (including any patent licenses granted under the third
paragraph of section 11).

  However, if you cease all violation of this License, then your
license from a particular copyright holder is reinstated (a)
provisionally, unless and until the copyright holder explicitly and
finally terminates your license, and (b) permanently, if the copyright
holder fails to notify you of the violation by some reasonable means
prior to 60 days after the cessation.

  Moreover, your license from a particular copyright holder is
reinstated permanently if the copyright holder notifies you of the
violation by some reasonable means, this is the first time you have
received notice of violation of this License (for any work) from that
copyright holder, and you cure the violation prior to 30 days after
your receipt of the notice.

  Termination of your rights under this section does not terminate the
licenses of parties who have received copies or rights from you under
this License.  If your rights have been terminated and not permanently
reinstated, you do not qualify to receive new licenses for the same
material under section 10.

  9. Acceptance Not Required for Having Copies.

  You are not required to accept this License in order to receive or
run a copy of the Program.  Ancillary propagation of a covered work
occurring solely as a consequence of using peer-to-peer transmission
to receive a copy likewise does not require acceptance.  However,
nothing other than this License grants you permission to propagate or
modify any covered work.  These actions infringe copyright if you do
not accept this License.  Therefore, by modifying or propagating a
covered work, you indicate your acceptance of this License to do so.

  10. Automatic Licensing of Downstream Recipients.

  Each time you convey a covered work, the recipient automatically
receives a license from the original licensors, to run, modify and
propagate that work, subject to this License.  You are not responsible
for enforcing compliance by third parties with this License.

  An "entity transaction" is a transaction transferring control of an
organization, or substantially all assets of one, or subdividing an
organization, or merging organizations.  If propagation of a covered
work results from an entity transaction, each party to that
transaction who receives a copy of the work also receives whatever
licenses to the work the party's predecessor in interest had or could
give under the previous paragraph, plus a right to possession of the
Corresponding Source of the work from the predecessor in interest, if
the predecessor has it or can get it with reasonable efforts.

  You may not impose any further restrictions on the exercise of the
rights granted or affirmed under this License.  For example, you may
not impose a license fee, royalty, or other charge for exercise of
rights granted under this License, and you may not initiate litigation
(including a cross-claim or counterclaim in a lawsuit) alleging that
any patent claim is infringed by making, using, selling, offering for
sale, or importing the Program or any portion of it.

  11. Patents.

  A "contributor" is a copyright holder who authorizes use under this
License of the Program or a work on which the Program is based.  The
work thus licensed is called the contributor's "contributor version".

  A contributor's "essential patent claims" are all patent claims
owned or controlled by the contributor, whether already acquired or
hereafter acquired, that would be infringed by some manner, permitted
by this License, of making, using, or selling its contributor version,
but do not include claims that would be infringed only as a
consequence of further modification of the contributor version.  For
purposes of this definition, "control" includes the right to grant
patent sublicenses in a manner consistent with the requirements of
this License.

  Each contributor grants you a non-exclusive, worldwide, royalty-free
patent license under the contributor's essential patent claims, to
make, use, sell, offer for sale, import and otherwise run, modify and
propagate the contents of its contributor version.

  In the following three paragraphs, a "patent license" is any express
agreement or commitment, however denominated, not to enforce a patent
(such as an express permission to practice a patent or covenant not to
sue for patent infringement).  To "grant" such a patent license to a
party means to make such an agreement or commitment not to enforce a
patent against the party.

  If you convey a covered work, knowingly relying on a patent license,
and the Corresponding Source of the work is not available for anyone
to copy, free of charge and under the terms of this License, through a
publicly available network server or other readily accessible means,
then you must either (1) cause the Corresponding Source to be so
available, or (2) arrange to deprive yourself of the benefit of the
patent license for this particular work, or (3) arrange, in a manner
consistent with the requirements of this License, to extend the patent
license to downstream recipients.  "Knowingly relying" means you have
actual knowledge that, but for the patent license, your conveying the
covered work in a country, or your recipient's use of the covered work
in a country, would infringe one or more identifiable patents in that
country that you have reason to believe are valid.

  If, pursuant to or in connection with a single transaction or
arrangement, you convey, or propagate by procuring conveyance of, a
covered work, and grant a patent license to some of the parties
receiving the covered work authorizing them to use, propagate, modify
or convey a specific copy of the covered work, then the patent license
you grant is automatically extended to all recipients of the covered
work and works based on it.

  A patent license is "discriminatory" if it does not include within
the scope of its coverage, prohibits the exercise of, or is
conditioned on the non-exercise of one or more of the rights that are
specifically granted under this License.  You may not convey a covered
work if you are a party to an arrangement with a third party that is
in the business of distributing software, under which you make payment
to the third party based on the extent of your activity of conveying
the work, and under which the third party grants, to any of the
parties who would receive the covered work from you, a discriminatory
patent license (a) in connection with copies of the covered work
conveyed by you (or copies made from those copies), or (b) primarily
for and in connection with specific products or compilations that
contain the covered work, unless you entered into that arrangement,
or that patent license was granted, prior to 28 March 2007.

  Nothing in this License shall be construed as excluding or limiting
any implied license or other defenses to infringement that may
otherwise be available to you under applicable patent law.

  12. No Surrender of Others' Freedom.

  If conditions are imposed on you (whether by court order, agreement or
otherwise) that contradict the conditions of this License, they do not
excuse you from the conditions of this License.  If you cannot convey a
covered work so as to satisfy simultaneously your obligations under this
License and any other pertinent obligations, then as a consequence you may
not convey it at all.  For example, if you agree to terms that obligate you
to collect a royalty for further conveying from those to whom you convey
the Program, the only way you could satisfy both those terms and this
License would be to refrain entirely from conveying the Program.

  13. Use with the GNU Affero General Public License.

  Notwithstanding any other provision of this License, you have
permission to link or combine any covered work with a work licensed
under version 3 of the GNU Affero General Public License into a single
combined work, and to convey the resulting work.  The terms of this
License will continue to apply to the part which is the covered work,
but the special requirements of the GNU Affero General Public License,
section 13, concerning interaction through a network will apply to the
combination as such.

  14. Revised Versions of this License.

  The Free Software Foundation may publish revised and/or new versions of
the GNU General Public License from time to time.  Such new versions will
be similar in spirit to the present version, but may differ in detail to
address new problems or concerns.

  Each version is given a distinguishing version number.  If the
Program specifies that a certain numbered version of the GNU General
Public License "or any later version" applies to it, you have the
option of following the terms and conditions either of that numbered
version or of any later version published by the Free Software
Foundation.  If the Program does not specify a version number of the
GNU General Public License, you may choose any version ever published
by the Free Software Foundation.

  If the Program specifies that a proxy can decide which future
versions of the GNU General Public License can be used, that proxy's
public statement of acceptance of a version permanently authorizes you
to choose that version for the Program.

  Later license versions may give you additional or different
permissions.  However, no additional obligations are imposed on any
author or copyright holder as a result of your choosing to follow a
later version.

  15. Disclaimer of Warranty.

  THERE IS NO WARRANTY FOR THE PROGRAM, TO THE EXTENT PERMITTED BY
APPLICABLE LAW.  EXCEPT WHEN OTHERWISE STATED IN WRITING THE COPYRIGHT
HOLDERS AND/OR OTHER PARTIES PROVIDE THE PROGRAM "AS IS" WITHOUT WARRANTY
OF ANY KIND, EITHER EXPRESSED OR IMPLIED, INCLUDING, BUT NOT LIMITED TO,
THE IMPLIED WARRANTIES OF MERCHANTABILITY AND FITNESS FOR A PARTICULAR
PURPOSE.  THE ENTIRE RISK AS TO THE QUALITY AND PERFORMANCE OF THE PROGRAM
IS WITH YOU.  SHOULD THE PROGRAM PROVE DEFECTIVE, YOU ASSUME THE COST OF
ALL NECESSARY SERVICING, REPAIR OR CORRECTION.

  16. Limitation of Liability.

  IN NO EVENT UNLESS REQUIRED BY APPLICABLE LAW OR AGREED TO IN WRITING
WILL ANY COPYRIGHT HOLDER, OR ANY OTHER PARTY WHO MODIFIES AND/OR CONVEYS
THE PROGRAM AS PERMITTED ABOVE, BE LIABLE TO YOU FOR DAMAGES, INCLUDING ANY
GENERAL, SPECIAL, INCIDENTAL OR CONSEQUENTIAL DAMAGES ARISING OUT OF THE
USE OR INABILITY TO USE THE PROGRAM (INCLUDING BUT NOT LIMITED TO LOSS OF
DATA OR DATA BEING RENDERED INACCURATE OR LOSSES SUSTAINED BY YOU OR THIRD
PARTIES OR A FAILURE OF THE PROGRAM TO OPERATE WITH ANY OTHER PROGRAMS),
EVEN IF SUCH HOLDER OR OTHER PARTY HAS BEEN ADVISED OF THE POSSIBILITY OF
SUCH DAMAGES.

  17. Interpretation of Sections 15 and 16.

  If the disclaimer of warranty and limitation of liability provided
above cannot be given local legal effect according to their terms,
reviewing courts shall apply local law that most closely approximates
an absolute waiver of all civil liability in connection with the
Program, unless a warranty or assumption of liability accompanies a
copy of the Program in return for a fee.

                     END OF TERMS AND CONDITIONS

            How to Apply These Terms to Your New Programs

  If you develop a new program, and you want it to be of the greatest
possible use to the public, the best way to achieve this is to make it
free software which everyone can redistribute and change under these terms.

  To do so, attach the following notices to the program.  It is safest
to attach them to the start of each source file to most effectively
state the exclusion of warranty; and each file should have at least
the "copyright" line and a pointer to where the full notice is found.

    {one line to give the program's name and a brief idea of what it does.}
    Copyright (C) {year}  {name of author}

    This program is free software: you can redistribute it and/or modify
    it under the terms of the GNU General Public License as published by
    the Free Software Foundation, either version 3 of the License, or
    (at your option) any later version.

    This program is distributed in the hope that it will be useful,
    but WITHOUT ANY WARRANTY; without even the implied warranty of
    MERCHANTABILITY or FITNESS FOR A PARTICULAR PURPOSE.  See the
    GNU General Public License for more details.

    You should have received a copy of the GNU General Public License
    along with this program.  If not, see <http://www.gnu.org/licenses/>.

Also add information on how to contact you by electronic and paper mail.

  If the program does terminal interaction, make it output a short
notice like this when it starts in an interactive mode:

    {project}  Copyright (C) {year}  {fullname}
    This program comes with ABSOLUTELY NO WARRANTY; for details type `show w'.
    This is free software, and you are welcome to redistribute it
    under certain conditions; type `show c' for details.

The hypothetical commands `show w' and `show c' should show the appropriate
parts of the General Public License.  Of course, your program's commands
might be different; for a GUI interface, you would use an "about box".

  You should also get your employer (if you work as a programmer) or school,
if any, to sign a "copyright disclaimer" for the program, if necessary.
For more information on this, and how to apply and follow the GNU GPL, see
<http://www.gnu.org/licenses/>.

  The GNU General Public License does not permit incorporating your program
into proprietary programs.  If your program is a subroutine library, you
may consider it more useful to permit linking proprietary applications with
the library.  If this is what you want to do, use the GNU Lesser General
Public License instead of this License.  But first, please read
<http://www.gnu.org/philosophy/why-not-lgpl.html>.

newline 1
newline 2<|MERGE_RESOLUTION|>--- conflicted
+++ resolved
@@ -1,15 +1,8 @@
 *                    GNU GENERAL PUBLIC LICENSE
-<<<<<<< HEAD
-*                       Version 6, 29 June 2007
-
-add line
- Copyright(C) 2007 Free Software Foundation, Inc. <http://fsf.org/>
- Everyone is permitted to copy and distribute verbatim copies
-=======
+
 *                       Version 4, 29 June 2007
 
  E1veryone is permitted to copy and distribute verbatim copies
->>>>>>> f0858814
  oo
  of this license document, but changing it is not allowed.
   The GNU General Public License is a free, copyleft license for
